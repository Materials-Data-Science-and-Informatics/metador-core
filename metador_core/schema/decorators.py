--- conflicted
+++ resolved
@@ -1,10 +1,10 @@
-from typing import Any, Dict, Optional
+from typing import Any, Dict, Literal, Optional
 
 from pydantic.fields import ModelField
 
 from ..util import is_public_name
 from ..util.models import field_parent_type
-from ..util.typing import get_annotations, is_enum, is_subtype, make_literal, unoptional
+from ..util.typing import get_annotations, is_enum, is_literal, is_subtype, unoptional
 from .core import MetadataSchema
 
 
@@ -76,25 +76,34 @@
         overridden = set()
         for name, value in consts.items():
 
-            if field_def := mcls.__fields__.get(name):
-                if not override:
-<<<<<<< HEAD
+            if field_def := mcls.__fields__.get(name):  # overriding a field
+                # we allow to silently override of enum/literal types with suitable values
+                # to support a schema design pattern of marked subclasses
+                # but check that it is actually used correctly.
+                enum_specialization = is_enum(field_def.type_)
+                literal_specialization = is_literal(field_def.type_)
+
+                valid_specialization = False
+                if enum_specialization:
+                    valid_specialization = isinstance(value, field_def.type_)
+                elif literal_specialization:
+                    lit_const = Literal[value]  # type: ignore
+                    valid_specialization = is_subtype(lit_const, field_def.type_)
+
+                if (
+                    enum_specialization or literal_specialization
+                ) and not valid_specialization:
+                    msg = f"{mcls.__name__}.{name} cannot be overriden with '{value}', "
+                    msg += f"because it is not a valid value of {field_def.type_}!"
+                    raise TypeError(msg)
+
+                # reject if not force override or allowed special cases
+                if not (override or enum_specialization or literal_specialization):
                     msg = f"{mcls.__name__} already has a field '{name}'!"
                     msg += f" (override={override})"
                     raise ValueError(msg)
-=======
-                    ok = False
 
-                    # it's allowed to make more specific without override
-                    if is_enum(field_def.type_):
-                        ok = value in field_def.type_
-                    elif field_def.type_ != Any:
-                        ok = is_subtype(make_literal(value), field_def.type_)
-                    if not ok:
-                        msg = f"{mcls.__name__} already has a field '{name}'! (override={override})"
-                        raise ValueError(msg)
->>>>>>> a250afa6
-                else:
+                else:  # new field
                     overridden.add(name)
 
             # this would force the exact constant on load
