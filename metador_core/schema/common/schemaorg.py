--- conflicted
+++ resolved
@@ -45,14 +45,7 @@
     name: Optional[Text]
     """Name, title or caption of the entity."""
 
-<<<<<<< HEAD
-    alternateName: Optional[List[Text]]
-    """Alternative names of the entity."""
-
-    identifier: Optional[Union[URL, Text]]
-=======
     identifier: Optional[Union[URL, Text]]  # can't put PropertyValue here, weird bug
->>>>>>> a250afa6
     """Arbitrary identifier of the entity.
 
     Prefer @id if the identifier is web-resolvable, or use more
