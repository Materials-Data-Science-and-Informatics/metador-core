import enum
from collections import ChainMap
from typing import Any, Callable, Dict, Iterable, List, Mapping, Set, Tuple, Type, Union

import typing_extensions as te

# import typing_utils  # for issubtype
from runtype import validation as rv  # for is_subtype
from typing_extensions import Annotated, ClassVar, Literal, TypedDict

get_args = te.get_args  # re-export get_args

TypeHint: Any
"""For documentation purposes - to mark type hint arguments."""


def get_type_hints(cls) -> Mapping[str, Any]:
    """Return type hints of this class."""
    return te.get_type_hints(cls, include_extras=True)


def get_annotations(cls, *, all: bool = False) -> Mapping[str, Any]:
    """Return (non-inherited) annotations (unparsed) of given class."""
    if not all:
        return cls.__dict__.get("__annotations__", {})
    return ChainMap(*(c.__dict__.get("__annotations__", {}) for c in cls.__mro__))


to38hint: Dict[Type, Any] = {
    list: List,
    set: Set,
    dict: Dict,
    type: Type,
}
"""Type hint map for consistent behavior between python versions."""


def get_origin(hint):
    # Fixed get_origin to return 3.8-compatible type hints.
    # Need this for pydantic dynamic model generation in 3.8.
    o = te.get_origin(hint)
    return to38hint.get(o, o)


# ----


def is_list(hint):
    return get_origin(hint) is List


def is_set(hint):
    return get_origin(hint) is Set


def is_union(hint):
    return get_origin(hint) is Union


def is_classvar(hint):
    return get_origin(hint) is ClassVar


def is_annotated(hint):
    return get_origin(hint) is Annotated


def is_literal(hint):
    return get_origin(hint) is Literal


NoneType = type(None)


def is_nonetype(hint):
    return hint is NoneType


def is_optional(hint):
    # internally, Optional is just sugar for a Union including NoneType.
    return is_union(hint) and any(map(is_nonetype, get_args(hint)))


# ----


def make_typehint(h, *args):
    if is_optional(h):
        args_ = list(args)
        args_.append(type(None))
    elif is_annotated(h):
        args_ = (args[0],)
    else:
        args_ = args
    return h.copy_with(tuple(args_))


UNION_PROXY = Union[int, str]

LIT = Literal[1]
TUP = Tuple[Any]


def make_literal(val):
    """Given a JSON object, return type that parses exactly that object.

    Note that dicts can have extra fields that will be ignored
    and that coercion between bool and int might happen.

    Sets and floats are not supported.
    """
    if val is None:
        return type(None)
    elif isinstance(val, (bool, int, str)):
        return make_typehint(LIT, val)
    elif issubclass(val.__class__, enum.Enum):
        return make_typehint(LIT, val.value)
    elif isinstance(val, (tuple, list)):
        args = tuple(map(make_literal, val))
        return make_typehint(TUP, *args)
    elif isinstance(val, dict):
        d = {k: make_literal(v) for k, v in val.items()}
        # NOTE: the TypedDict must be from typing_extensions for 3.8!
        return TypedDict("AnonConstDict", d)  # type: ignore
    raise ValueError(f"Unsupported value: {val}")


def make_tree_traversal(succ_func: Callable[[Any], Iterable]):
    """Return generator to traverse nodes of a tree-shaped object.

    Args:
        child_func: Function to be called on each node returning Iterable of children
        post_order: If True, will emit the parent node after children instead of before
    """

    def traverse(obj, *, post_order: bool = False):
        if not post_order:
            yield obj
        for t in succ_func(obj):
            yield from traverse(t, post_order=post_order)
        if post_order:
            yield obj

    return traverse


traverse_typehint = make_tree_traversal(get_args)
"""Perform depth-first pre-order traversal of a type annotation.

Args:
    th: type hint object to be traversed
"""


def make_tree_mapper(node_constructor, succ_func):
    def map_func(obj, leaf_map_func):
        if children := succ_func(obj):
            mcs = (map_func(c, leaf_map_func) for c in children)
            return node_constructor(obj, *mcs)
        else:
            return leaf_map_func(obj)

    return map_func


map_typehint = make_tree_mapper(make_typehint, get_args)


def unoptional(th):
    """Return type hint that is not optional (if it was optional)."""
    if is_annotated(th):
        # remove inner optional, preserve annotation
        return make_typehint(th, unoptional(get_args(th)[0]))

    if not is_union(th):
        # all optionals are actually unions -> nothing to do
        return th

    # filter out NoneType from the Union arguments
    args = tuple(filter(lambda h: not is_nonetype(h), get_args(th)))
    if len(args) == 1:
        # not a union anymore -> remove type
        return args[0]
    # remove union without NoneType (i.e. not optional)
    return make_typehint(UNION_PROXY, *args)


# ----


def is_subtype(sub, base):
    # add hack to ignore pydantic Annotated FieldInfo
    # add hacky fix for literals
    # NOTE: this is only superficial, actually issubtype must be fixed
    # or it won't work with nested Annotated types or complicated stuff
    ann_sub, ann_base = is_annotated(sub), is_annotated(base)
    lit_sub, lit_base = is_literal(sub), is_literal(base)
    if ann_sub != ann_base or lit_sub != lit_base:
        return False  # not equal on annotated wrapping status

<<<<<<< HEAD
    if not ann_sub:
        # proceed as usual
        return rv.is_subtype(sub, base)
        # return typing_utils.issubtype(sub, base)
=======
    if lit_sub:
        return set(get_args(sub)) - set(get_args(base)) == set()

    if not ann_sub:  # proceed as usual
        return typing_utils.issubtype(sub, base)
>>>>>>> a250afa6
    else:
        sub_args, base_args = get_args(sub), get_args(base)
        # NOTE: FieldInfo of pydantic is not comparable :( so we ignore it
        # same_ann = list(sub_args)[1:] == list(base_args)[1:]
        return is_subtype(sub_args[0], base_args[0])  # and same_ann


def is_subtype_of(t: Any) -> Callable[[Any], bool]:
    """Return a predicate to check issubtype for a given type."""
    return lambda obj: is_subtype(obj, t)


def is_instance_of(t: Any) -> Callable[[Any], bool]:
    """Return a predicate to check isinstance for a given type."""
    return lambda obj: isinstance(obj, t)


def is_subclass_of(t: Any) -> Callable[[Any], bool]:
    """Return a predicate to check issubclass for a given type."""
    return lambda obj: isinstance(obj, type) and issubclass(obj, t)
<<<<<<< HEAD
    # return lambda obj: rv.issubclass(obj, t)
=======


is_enum = is_subclass_of(enum.Enum)
>>>>>>> a250afa6
<|MERGE_RESOLUTION|>--- conflicted
+++ resolved
@@ -198,18 +198,10 @@
     if ann_sub != ann_base or lit_sub != lit_base:
         return False  # not equal on annotated wrapping status
 
-<<<<<<< HEAD
     if not ann_sub:
         # proceed as usual
         return rv.is_subtype(sub, base)
         # return typing_utils.issubtype(sub, base)
-=======
-    if lit_sub:
-        return set(get_args(sub)) - set(get_args(base)) == set()
-
-    if not ann_sub:  # proceed as usual
-        return typing_utils.issubtype(sub, base)
->>>>>>> a250afa6
     else:
         sub_args, base_args = get_args(sub), get_args(base)
         # NOTE: FieldInfo of pydantic is not comparable :( so we ignore it
@@ -230,10 +222,6 @@
 def is_subclass_of(t: Any) -> Callable[[Any], bool]:
     """Return a predicate to check issubclass for a given type."""
     return lambda obj: isinstance(obj, type) and issubclass(obj, t)
-<<<<<<< HEAD
-    # return lambda obj: rv.issubclass(obj, t)
-=======
-
-
-is_enum = is_subclass_of(enum.Enum)
->>>>>>> a250afa6
+
+
+is_enum = is_subclass_of(enum.Enum)