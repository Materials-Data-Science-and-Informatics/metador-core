--- conflicted
+++ resolved
@@ -673,17 +673,10 @@
   },
   {
    "cell_type": "markdown",
-<<<<<<< HEAD
-   "id": "f819efa3",
-   "metadata": {},
-   "source": [
-    "### Intermezzo: A crosswalk for related terms\n",
-=======
    "id": "0dfd2d67",
    "metadata": {},
    "source": [
     "### Intermezzo: A crosswalk for related terms and perspectives\n",
->>>>>>> 3f18e346
     "\n",
     "Until now, you hopefully were able to follow the explanations with an intuitive understanding of certain terms we use. Going forward, it might be helpful to understand how multiple related but different terms are connected and explicitly point out the different perspectives and contexts they come from.\n",
     "\n",
@@ -704,10 +697,7 @@
     "* A **class instance** therefore is just a **value** of that type, so being a **subclass** is the same as being a **subtype**\n",
     "* Each type has a finite or infinite number of possible values, which we will naturally call **value set**\n",
     "* A type is a proper **subtype** if and only if it its value set is a **subset** of the value set of the other type\n",
-<<<<<<< HEAD
-=======
     "* A subtype is more **constrained** or **narrow** than the original type\n",
->>>>>>> 3f18e346
     "* A value **is-a** (instance of) a type if and only if it is contained in the value set of that type\n",
     "\n",
     "**Inheritance and subtypes:**\n",
@@ -745,11 +735,7 @@
     "\n",
     "<!--\n",
     "* Furthermore, **a class is itself just a value** - an **object** that you can refer to by a variable (but we won't go into this further)\n",
-<<<<<<< HEAD
-    "-->"
-=======
     "-->\n"
->>>>>>> 3f18e346
    ]
   },
   {
